/* Copyright (c) [2023] [Syswonder Community]
 *   [Ruxos] is licensed under Mulan PSL v2.
 *   You can use this software according to the terms and conditions of the Mulan PSL v2.
 *   You may obtain a copy of Mulan PSL v2 at:
 *               http://license.coscl.org.cn/MulanPSL2
 *   THIS SOFTWARE IS PROVIDED ON AN "AS IS" BASIS, WITHOUT WARRANTIES OF ANY KIND, EITHER EXPRESS OR IMPLIED, INCLUDING BUT NOT LIMITED TO NON-INFRINGEMENT, MERCHANTABILITY OR FIT FOR A PARTICULAR PURPOSE.
 *   See the Mulan PSL v2 for more details.
 */

use alloc::{sync::Arc, vec, vec::Vec};
use core::ffi::{c_char, c_int, c_void};
use core::mem::size_of;
use core::net::{IpAddr, Ipv4Addr, SocketAddr, SocketAddrV4};
use core::sync::atomic::AtomicIsize;

use axerrno::{LinuxError, LinuxResult};
use axio::PollState;
use axsync::Mutex;
<<<<<<< HEAD
use ruxfdtable::{FileLike, RuxStat, RUX_FILE_LIMIT};
use ruxnet::{SocketAddrUnix, TcpSocket, UdpSocket, UnixSocket, UnixSocketType};
=======
use ruxfdtable::{FileLike, RuxStat};
use ruxnet::{SocketAddrUnix, TcpSocket, UdpSocket, UnixSocket, UnixSocketType};
use ruxtask::fs::RUX_FILE_LIMIT;
>>>>>>> 42261fd7

use crate::ctypes;
use crate::utils::char_ptr_to_str;

fn addrun_convert(addr: *const ctypes::sockaddr_un) -> SocketAddrUnix {
    unsafe {
        SocketAddrUnix {
            sun_family: (*addr).sun_family,
            sun_path: (*addr).sun_path,
        }
    }
}

pub enum UnifiedSocketAddress {
    Net(SocketAddr),
    Unix(SocketAddrUnix),
}

pub enum Socket {
    Udp(Mutex<UdpSocket>),
    Tcp(Mutex<TcpSocket>),
    Unix(Mutex<UnixSocket>),
}

impl Socket {
    fn add_to_fd_table(self) -> LinuxResult<c_int> {
        ruxtask::fs::add_file_like(Arc::new(self))
    }

    fn from_fd(fd: c_int) -> LinuxResult<Arc<Self>> {
        let f = ruxtask::fs::get_file_like(fd)?;
        f.into_any()
            .downcast::<Self>()
            .map_err(|_| LinuxError::EINVAL)
    }

    fn send(&self, buf: &[u8]) -> LinuxResult<usize> {
        match self {
            Socket::Udp(udpsocket) => Ok(udpsocket.lock().send(buf)?),
            Socket::Tcp(tcpsocket) => Ok(tcpsocket.lock().send(buf)?),
            Socket::Unix(socket) => Ok(socket.lock().send(buf)?),
        }
    }

    fn recv(&self, buf: &mut [u8], flags: i32) -> LinuxResult<usize> {
        match self {
            Socket::Udp(udpsocket) => Ok(udpsocket.lock().recv_from(buf).map(|e| e.0)?),
            Socket::Tcp(tcpsocket) => Ok(tcpsocket.lock().recv(buf, flags)?),
            Socket::Unix(socket) => Ok(socket.lock().recv(buf, flags)?),
        }
    }

    pub fn poll(&self) -> LinuxResult<PollState> {
        match self {
            Socket::Udp(udpsocket) => Ok(udpsocket.lock().poll()?),
            Socket::Tcp(tcpsocket) => Ok(tcpsocket.lock().poll()?),
            Socket::Unix(socket) => Ok(socket.lock().poll()?),
        }
    }

    fn local_addr(&self) -> LinuxResult<SocketAddr> {
        match self {
            Socket::Udp(udpsocket) => Ok(udpsocket.lock().local_addr()?),
            Socket::Tcp(tcpsocket) => Ok(tcpsocket.lock().local_addr()?),
            Socket::Unix(_) => Err(LinuxError::EOPNOTSUPP),
        }
    }

    fn peer_addr(&self) -> LinuxResult<UnifiedSocketAddress> {
        match self {
            Socket::Udp(udpsocket) => Ok(UnifiedSocketAddress::Net(udpsocket.lock().peer_addr()?)),
            Socket::Tcp(tcpsocket) => Ok(UnifiedSocketAddress::Net(tcpsocket.lock().peer_addr()?)),
            Socket::Unix(unixsocket) => {
                Ok(UnifiedSocketAddress::Unix(unixsocket.lock().peer_addr()?))
            }
        }
    }

    fn bind(
        &self,
        socket_addr: *const ctypes::sockaddr,
        addrlen: ctypes::socklen_t,
    ) -> LinuxResult {
        match self {
            Socket::Udp(udpsocket) => {
                let addr = from_sockaddr(socket_addr, addrlen)?;
                Ok(udpsocket.lock().bind(addr)?)
            }
            Socket::Tcp(tcpsocket) => {
                let addr = from_sockaddr(socket_addr, addrlen)?;
                Ok(tcpsocket.lock().bind(addr)?)
            }
            Socket::Unix(socket) => {
                if socket_addr.is_null() {
                    return Err(LinuxError::EFAULT);
                }
                if addrlen != size_of::<ctypes::sockaddr_un>() as _ {
                    return Err(LinuxError::EINVAL);
                }
                Ok(socket
                    .lock()
                    .bind(addrun_convert(socket_addr as *const ctypes::sockaddr_un))?)
            }
        }
    }

    fn connect(
        &self,
        socket_addr: *const ctypes::sockaddr,
        addrlen: ctypes::socklen_t,
    ) -> LinuxResult {
        match self {
            Socket::Udp(udpsocket) => {
                let addr = from_sockaddr(socket_addr, addrlen)?;
                Ok(udpsocket.lock().connect(addr)?)
            }
            Socket::Tcp(tcpsocket) => {
                let addr = from_sockaddr(socket_addr, addrlen)?;
                Ok(tcpsocket.lock().connect(addr)?)
            }
            Socket::Unix(socket) => {
                if socket_addr.is_null() {
                    return Err(LinuxError::EFAULT);
                }
                if addrlen != size_of::<ctypes::sockaddr_un>() as _ {
                    return Err(LinuxError::EINVAL);
                }
                Ok(socket
                    .lock()
                    .connect(addrun_convert(socket_addr as *const ctypes::sockaddr_un))?)
            }
        }
    }

    fn sendto(&self, buf: &[u8], addr: SocketAddr) -> LinuxResult<usize> {
        match self {
            // diff: must bind before sendto
            Socket::Udp(udpsocket) => Ok(udpsocket.lock().send_to(buf, addr)?),
            Socket::Tcp(_) => Err(LinuxError::EISCONN),
            Socket::Unix(_) => Err(LinuxError::EISCONN),
        }
    }

    fn recvfrom(&self, buf: &mut [u8]) -> LinuxResult<(usize, Option<SocketAddr>)> {
        match self {
            // diff: must bind before recvfrom
            Socket::Udp(udpsocket) => Ok(udpsocket
                .lock()
                .recv_from(buf)
                .map(|res| (res.0, Some(res.1)))?),
            Socket::Tcp(tcpsocket) => Ok(tcpsocket.lock().recv(buf, 0).map(|res| (res, None))?),
            Socket::Unix(socket) => Ok(socket.lock().recv(buf, 0).map(|res| (res, None))?),
        }
    }

    fn listen(&self) -> LinuxResult {
        match self {
            Socket::Udp(_) => Err(LinuxError::EOPNOTSUPP),
            Socket::Tcp(tcpsocket) => Ok(tcpsocket.lock().listen()?),
            Socket::Unix(socket) => Ok(socket.lock().listen()?),
        }
    }

    fn accept(&self) -> LinuxResult<Socket> {
        match self {
            Socket::Udp(_) => Err(LinuxError::EOPNOTSUPP),
            Socket::Tcp(tcpsocket) => Ok(Socket::Tcp(Mutex::new(tcpsocket.lock().accept()?))),
            Socket::Unix(unixsocket) => Ok(Socket::Unix(Mutex::new(unixsocket.lock().accept()?))),
        }
    }

    fn shutdown(&self) -> LinuxResult {
        match self {
            Socket::Udp(udpsocket) => {
                let udpsocket = udpsocket.lock();
                udpsocket.peer_addr()?;
                udpsocket.shutdown()?;
                Ok(())
            }

            Socket::Tcp(tcpsocket) => {
                let tcpsocket = tcpsocket.lock();
                tcpsocket.peer_addr()?;
                tcpsocket.shutdown()?;
                Ok(())
            }
            Socket::Unix(socket) => {
                let socket = socket.lock();
                socket.peer_addr()?;
                socket.shutdown()?;
                Ok(())
            }
        }
    }
}

impl FileLike for Socket {
    fn read(&self, buf: &mut [u8]) -> LinuxResult<usize> {
        self.recv(buf, 0)
    }

    fn write(&self, buf: &[u8]) -> LinuxResult<usize> {
        self.send(buf)
    }

    ///TODO
    fn flush(&self) -> LinuxResult {
        Ok(())
    }

    fn stat(&self) -> LinuxResult<RuxStat> {
        // not really implemented
        let st_mode = 0o140000 | 0o777u32; // S_IFSOCK | rwxrwxrwx
        Ok(RuxStat::from(ctypes::stat {
            st_ino: 1,
            st_nlink: 1,
            st_mode,
            st_uid: 1000,
            st_gid: 1000,
            st_blksize: 4096,
            ..Default::default()
        }))
    }

    fn into_any(self: Arc<Self>) -> Arc<dyn core::any::Any + Send + Sync> {
        self
    }

    fn poll(&self) -> LinuxResult<PollState> {
        self.poll()
    }

    fn set_nonblocking(&self, nonblock: bool) -> LinuxResult {
        match self {
            Socket::Udp(udpsocket) => udpsocket.lock().set_nonblocking(nonblock),
            Socket::Tcp(tcpsocket) => tcpsocket.lock().set_nonblocking(nonblock),
            Socket::Unix(unixsocket) => unixsocket.lock().set_nonblocking(nonblock),
        }
        Ok(())
    }
}

impl From<SocketAddrV4> for ctypes::sockaddr_in {
    fn from(addr: SocketAddrV4) -> ctypes::sockaddr_in {
        ctypes::sockaddr_in {
            sin_family: ctypes::AF_INET as u16,
            sin_port: addr.port().to_be(),
            sin_addr: ctypes::in_addr {
                // `s_addr` is stored as BE on all machines and the array is in BE order.
                // So the native endian conversion method is used so that it's never swapped.
                s_addr: u32::from_ne_bytes(addr.ip().octets()),
            },
            sin_zero: [0; 8],
        }
    }
}

impl From<SocketAddrUnix> for ctypes::sockaddr_un {
    fn from(addr: SocketAddrUnix) -> ctypes::sockaddr_un {
        ctypes::sockaddr_un {
            sun_family: addr.sun_family,
            sun_path: addr.sun_path,
        }
    }
}

impl From<ctypes::sockaddr_in> for SocketAddrV4 {
    fn from(addr: ctypes::sockaddr_in) -> SocketAddrV4 {
        SocketAddrV4::new(
            Ipv4Addr::from(addr.sin_addr.s_addr.to_ne_bytes()),
            u16::from_be(addr.sin_port),
        )
    }
}

fn un_into_sockaddr(addr: SocketAddrUnix) -> (ctypes::sockaddr, ctypes::socklen_t) {
    debug!("convert unixsocket address {:?} into ctypes sockaddr", addr);
    (
        unsafe { *(&ctypes::sockaddr_un::from(addr) as *const _ as *const ctypes::sockaddr) },
        size_of::<ctypes::sockaddr>() as _,
    )
}

fn into_sockaddr(addr: SocketAddr) -> (ctypes::sockaddr, ctypes::socklen_t) {
    debug!("convert socket address {} into ctypes sockaddr", addr);
    match addr {
        SocketAddr::V4(addr) => (
            unsafe { *(&ctypes::sockaddr_in::from(addr) as *const _ as *const ctypes::sockaddr) },
            size_of::<ctypes::sockaddr>() as _,
        ),
        SocketAddr::V6(_) => panic!("IPv6 is not supported"),
    }
}

fn from_sockaddr(
    addr: *const ctypes::sockaddr,
    addrlen: ctypes::socklen_t,
) -> LinuxResult<SocketAddr> {
    if addr.is_null() {
        return Err(LinuxError::EFAULT);
    }
    if addrlen != size_of::<ctypes::sockaddr>() as _ {
        return Err(LinuxError::EINVAL);
    }

    let mid = unsafe { *(addr as *const ctypes::sockaddr_in) };
    if mid.sin_family != ctypes::AF_INET as u16 {
        return Err(LinuxError::EINVAL);
    }

    let res = SocketAddr::V4(mid.into());
    debug!("    load sockaddr:{:#x} => {:?}", addr as usize, res);
    Ok(res)
}

/// Create an socket for communication.
///
/// Return the socket file descriptor.
pub fn sys_socket(domain: c_int, socktype: c_int, protocol: c_int) -> c_int {
    debug!("sys_socket <= {} {} {}", domain, socktype, protocol);
    let (domain, socktype, protocol) = (domain as u32, socktype as u32, protocol as u32);
    pub const _SOCK_STREAM_NONBLOCK: u32 = ctypes::SOCK_STREAM | ctypes::SOCK_NONBLOCK;
    syscall_body!(sys_socket, {
        match (domain, socktype, protocol) {
            (ctypes::AF_INET, ctypes::SOCK_STREAM, ctypes::IPPROTO_TCP)
            | (ctypes::AF_INET, ctypes::SOCK_STREAM, 0) => {
                Socket::Tcp(Mutex::new(TcpSocket::new())).add_to_fd_table()
            }
            (ctypes::AF_INET, ctypes::SOCK_DGRAM, ctypes::IPPROTO_UDP)
            | (ctypes::AF_INET, ctypes::SOCK_DGRAM, 0) => {
                Socket::Udp(Mutex::new(UdpSocket::new())).add_to_fd_table()
            }
            (ctypes::AF_INET, _SOCK_STREAM_NONBLOCK, ctypes::IPPROTO_TCP) => {
                let tcp_socket = TcpSocket::new();
                tcp_socket.set_nonblocking(true);
                Socket::Tcp(Mutex::new(tcp_socket)).add_to_fd_table()
            }
            (ctypes::AF_UNIX, ctypes::SOCK_STREAM, 0) => {
                Socket::Unix(Mutex::new(UnixSocket::new(UnixSocketType::SockStream)))
                    .add_to_fd_table()
            }
            _ => Err(LinuxError::EINVAL),
        }
    })
}

/// `setsockopt`, currently ignored
///
/// TODO: implement this
pub fn sys_setsockopt(
    fd: c_int,
    level: c_int,
    optname: c_int,
    _optval: *const c_void,
    optlen: ctypes::socklen_t,
) -> c_int {
    debug!(
        "sys_setsockopt <= fd: {}, level: {}, optname: {}, optlen: {}, IGNORED",
        fd, level, optname, optlen
    );
    syscall_body!(sys_setsockopt, Ok(0))
}

/// Bind a address to a socket.
///
/// Return 0 if success.
pub fn sys_bind(
    socket_fd: c_int,
    socket_addr: *const ctypes::sockaddr,
    addrlen: ctypes::socklen_t,
) -> c_int {
    debug!(
        "sys_bind <= {} {:#x} {}",
        socket_fd, socket_addr as usize, addrlen
    );
    syscall_body!(sys_bind, {
        Socket::from_fd(socket_fd)?.bind(socket_addr, addrlen)?;
        Ok(0)
    })
}

/// Connects the socket to the address specified.
///
/// Return 0 if success.
pub fn sys_connect(
    socket_fd: c_int,
    socket_addr: *const ctypes::sockaddr,
    addrlen: ctypes::socklen_t,
) -> c_int {
    debug!(
        "sys_connect <= {} {:#x} {}",
        socket_fd, socket_addr as usize, addrlen
    );
    syscall_body!(sys_connect, {
        Socket::from_fd(socket_fd)?.connect(socket_addr, addrlen)?;
        Ok(0)
    })
}

/// Send a message on a socket to the address specified.
///
/// Return the number of bytes sent if success.
pub fn sys_sendto(
    socket_fd: c_int,
    buf_ptr: *const c_void,
    len: ctypes::size_t,
    flag: c_int, // currently not used
    socket_addr: *const ctypes::sockaddr,
    addrlen: ctypes::socklen_t,
) -> ctypes::ssize_t {
    debug!(
        "sys_sendto <= {} {:#x} {} {} {:#x} {}",
        socket_fd, buf_ptr as usize, len, flag, socket_addr as usize, addrlen
    );
    if socket_addr.is_null() {
        return sys_send(socket_fd, buf_ptr, len, flag);
    }

    syscall_body!(sys_sendto, {
        if buf_ptr.is_null() {
            return Err(LinuxError::EFAULT);
        }
        let addr = from_sockaddr(socket_addr, addrlen)?;
        let buf = unsafe { core::slice::from_raw_parts(buf_ptr as *const u8, len) };
        Socket::from_fd(socket_fd)?.sendto(buf, addr)
    })
}

/// Send a message on a socket to the address connected.
///
/// Return the number of bytes sent if success.
pub fn sys_send(
    socket_fd: c_int,
    buf_ptr: *const c_void,
    len: ctypes::size_t,
    flag: c_int, // currently not used
) -> ctypes::ssize_t {
    debug!(
        "sys_sendto <= {} {:#x} {} {}",
        socket_fd, buf_ptr as usize, len, flag
    );
    syscall_body!(sys_send, {
        if buf_ptr.is_null() {
            return Err(LinuxError::EFAULT);
        }
        let buf = unsafe { core::slice::from_raw_parts(buf_ptr as *const u8, len) };
        Socket::from_fd(socket_fd)?.send(buf)
    })
}

/// Receive a message on a socket and get its source address.
///
/// Return the number of bytes received if success.
pub unsafe fn sys_recvfrom(
    socket_fd: c_int,
    buf_ptr: *mut c_void,
    len: ctypes::size_t,
    flag: c_int, // currently not used
    socket_addr: *mut ctypes::sockaddr,
    addrlen: *mut ctypes::socklen_t,
) -> ctypes::ssize_t {
    debug!(
        "sys_recvfrom <= {} {:#x} {} {} {:#x} {:#x}",
        socket_fd, buf_ptr as usize, len, flag, socket_addr as usize, addrlen as usize
    );
    if socket_addr.is_null() {
        return sys_recv(socket_fd, buf_ptr, len, flag);
    }

    syscall_body!(sys_recvfrom, {
        if buf_ptr.is_null() || addrlen.is_null() {
            return Err(LinuxError::EFAULT);
        }
        let socket = Socket::from_fd(socket_fd)?;
        let buf = unsafe { core::slice::from_raw_parts_mut(buf_ptr as *mut u8, len) };

        let res = socket.recvfrom(buf)?;
        if let Some(addr) = res.1 {
            unsafe {
                (*socket_addr, *addrlen) = into_sockaddr(addr);
            }
        }
        Ok(res.0)
    })
}

/// Receive a message on a socket.
///
/// Return the number of bytes received if success.
pub fn sys_recv(
    socket_fd: c_int,
    buf_ptr: *mut c_void,
    len: ctypes::size_t,
    flag: c_int, // currently not used
) -> ctypes::ssize_t {
    debug!(
        "sys_recv <= {} {:#x} {} {}",
        socket_fd, buf_ptr as usize, len, flag
    );
    syscall_body!(sys_recv, {
        if buf_ptr.is_null() {
            return Err(LinuxError::EFAULT);
        }
        let buf = unsafe { core::slice::from_raw_parts_mut(buf_ptr as *mut u8, len) };
        Socket::from_fd(socket_fd)?.recv(buf, flag)
    })
}

/// Listen for connections on a socket
///
/// Return 0 if success.
pub fn sys_listen(
    socket_fd: c_int,
    backlog: c_int, // currently not used
) -> c_int {
    debug!("sys_listen <= {} {}", socket_fd, backlog);
    syscall_body!(sys_listen, {
        Socket::from_fd(socket_fd)?.listen()?;
        Ok(0)
    })
}

/// Accept for connections on a socket
///
/// Return file descriptor for the accepted socket if success.
pub unsafe fn sys_accept(
    socket_fd: c_int,
    socket_addr: *mut ctypes::sockaddr,
    socket_len: *mut ctypes::socklen_t,
) -> c_int {
    debug!(
        "sys_accept <= {} {:#x} {:#x}",
        socket_fd, socket_addr as usize, socket_len as usize
    );
    syscall_body!(sys_accept, {
        if socket_addr.is_null() || socket_len.is_null() {
            return Err(LinuxError::EFAULT);
        }
        let socket = Socket::from_fd(socket_fd)?;
        let new_socket = socket.accept()?;
        let addr = new_socket.peer_addr()?;
        let new_fd = Socket::add_to_fd_table(new_socket)?;
        match addr {
            UnifiedSocketAddress::Net(addr) => unsafe {
                (*socket_addr, *socket_len) = into_sockaddr(addr);
            },
            UnifiedSocketAddress::Unix(addr) => unsafe {
                (*socket_addr, *socket_len) = un_into_sockaddr(addr);
            },
        }

        Ok(new_fd)
    })
}

/// Shut down a full-duplex connection.
///
/// Return 0 if success.
pub fn sys_shutdown(
    socket_fd: c_int,
    flag: c_int, // currently not used
) -> c_int {
    debug!("sys_shutdown <= {} {}", socket_fd, flag);
    syscall_body!(sys_shutdown, {
        Socket::from_fd(socket_fd)?.shutdown()?;
        Ok(0)
    })
}

/// Query addresses for a domain name.
///
/// Only IPv4. Ports are always 0. Ignore servname and hint.
/// Results' ai_flags and ai_canonname are 0 or NULL.
///
/// Return address number if success.
pub unsafe fn sys_getaddrinfo(
    nodename: *const c_char,
    servname: *const c_char,
    _hints: *const ctypes::addrinfo,
    res: *mut *mut ctypes::addrinfo,
) -> c_int {
    let name = char_ptr_to_str(nodename);
    let port = char_ptr_to_str(servname);
    debug!("sys_getaddrinfo <= {:?} {:?}", name, port);
    syscall_body!(sys_getaddrinfo, {
        if nodename.is_null() && servname.is_null() {
            return Ok(0);
        }
        if res.is_null() {
            return Err(LinuxError::EFAULT);
        }

        let port = port.map_or(0, |p| p.parse::<u16>().unwrap_or(0));
        let ip_addrs = if let Ok(domain) = name {
            if let Ok(a) = domain.parse::<IpAddr>() {
                vec![a]
            } else {
                ruxnet::dns_query(domain)?
            }
        } else {
            vec![Ipv4Addr::LOCALHOST.into()]
        };

        let len = ip_addrs.len().min(ctypes::MAXADDRS as usize);
        if len == 0 {
            return Ok(0);
        }

        let mut out: Vec<ctypes::aibuf> = Vec::with_capacity(len);
        for (i, &ip) in ip_addrs.iter().enumerate().take(len) {
            let buf = match ip {
                IpAddr::V4(ip) => ctypes::aibuf {
                    ai: ctypes::addrinfo {
                        ai_family: ctypes::AF_INET as _,
                        // TODO: This is a hard-code part, only return TCP parameters
                        ai_socktype: ctypes::SOCK_STREAM as _,
                        ai_protocol: ctypes::IPPROTO_TCP as _,
                        ai_addrlen: size_of::<ctypes::sockaddr_in>() as _,
                        ai_addr: core::ptr::null_mut(),
                        ai_canonname: core::ptr::null_mut(),
                        ai_next: core::ptr::null_mut(),
                        ai_flags: 0,
                    },
                    sa: ctypes::aibuf_sa {
                        sin: SocketAddrV4::new(ip, port).into(),
                    },
                    slot: i as i16,
                    lock: [0],
                    ref_: 0,
                },
                _ => panic!("IPv6 is not supported"),
            };
            out.push(buf);
            out[i].ai.ai_addr =
                unsafe { core::ptr::addr_of_mut!(out[i].sa.sin) as *mut ctypes::sockaddr };
            if i > 0 {
                out[i - 1].ai.ai_next = core::ptr::addr_of_mut!(out[i].ai);
            }
        }

        out[0].ref_ = len as i16;
        unsafe { *res = core::ptr::addr_of_mut!(out[0].ai) };
        core::mem::forget(out); // drop in `sys_freeaddrinfo`
        Ok(len)
    })
}

/// Free queried `addrinfo` struct
pub unsafe fn sys_freeaddrinfo(res: *mut ctypes::addrinfo) {
    if res.is_null() {
        return;
    }
    let aibuf_ptr = res as *mut ctypes::aibuf;
    let len = (*aibuf_ptr).ref_ as usize;
    assert!((*aibuf_ptr).slot == 0);
    assert!(len > 0);
    let vec = Vec::from_raw_parts(aibuf_ptr, len, len); // TODO: lock
    drop(vec);
}

/// Get current address to which the socket sockfd is bound.
pub unsafe fn sys_getsockname(
    sock_fd: c_int,
    addr: *mut ctypes::sockaddr,
    addrlen: *mut ctypes::socklen_t,
) -> c_int {
    debug!(
        "sys_getsockname <= {} {:#x} {:#x}",
        sock_fd, addr as usize, addrlen as usize
    );
    syscall_body!(sys_getsockname, {
        if addr.is_null() || addrlen.is_null() {
            return Err(LinuxError::EFAULT);
        }
        if unsafe { *addrlen } < size_of::<ctypes::sockaddr>() as u32 {
            return Err(LinuxError::EINVAL);
        }
        unsafe {
            (*addr, *addrlen) = into_sockaddr(Socket::from_fd(sock_fd)?.local_addr()?);
        }
        Ok(0)
    })
}

/// get socket option
///
/// TODO: some options not impl, just return 0, like SO_RCVBUF SO_SNDBUF
pub fn sys_getsockopt(
    socket_fd: c_int,
    level: c_int,
    optname: c_int,
    optval: *mut c_void,
    optlen: *mut ctypes::socklen_t,
) -> c_int {
    unsafe {
        info!(
            "sys_getsockopt <= fd: {}, level: {}, optname: {}, optlen: {}, IGNORED",
            socket_fd,
            level,
            optname,
            core::ptr::read(optlen as *mut usize)
        );
    }
    syscall_body!(sys_getsockopt, {
        return Ok(0);
        if optval.is_null() {
            return Err(LinuxError::EFAULT);
        }
        let socket = Socket::from_fd(socket_fd)?;
        match level as u32 {
            ctypes::SOL_SOCKET => {
                let val = match optname as u32 {
                    ctypes::SO_ACCEPTCONN => match &*socket {
                        Socket::Udp(_) => 0,
                        Socket::Tcp(tcpsocket) => {
                            if tcpsocket.lock().is_listening() {
                                1
                            } else {
                                0
                            }
                        }
                        Socket::Unix(unixsocket) => {
                            if unixsocket.lock().is_listening() {
                                1
                            } else {
                                0
                            }
                        }
                    },
                    ctypes::SO_TYPE => match &*socket {
                        Socket::Udp(_) => ctypes::SOCK_DGRAM,
                        Socket::Tcp(_) => ctypes::SOCK_STREAM,
                        Socket::Unix(unixsocket) => match unixsocket.lock().get_sockettype() {
                            UnixSocketType::SockStream => ctypes::SOCK_STREAM,
                            UnixSocketType::SockDgram | UnixSocketType::SockSeqpacket => {
                                ctypes::SOCK_DGRAM
                            }
                        },
                    },
                    ctypes::SO_RCVLOWAT | ctypes::SO_SNDLOWAT | ctypes::SO_BROADCAST => 1,
                    ctypes::SO_ERROR
                    | ctypes::SO_DONTROUTE
                    | ctypes::SO_KEEPALIVE
                    | ctypes::SO_LINGER
                    | ctypes::SO_OOBINLINE
                    | ctypes::SO_RCVBUF
                    | ctypes::SO_RCVTIMEO
                    | ctypes::SO_REUSEADDR
                    | ctypes::SO_SNDBUF
                    | ctypes::SO_SNDTIMEO => 0,
                    _ => return Err(LinuxError::ENOPROTOOPT),
                };

                unsafe {
                    core::ptr::write(optlen as *mut usize, core::mem::size_of::<i32>());
                    core::ptr::write(optval as *mut i32, val as i32);
                }

                Ok(0)
            }
            _ => Err(LinuxError::ENOSYS),
        }
    })
}

/// Get peer address to which the socket sockfd is connected.
pub unsafe fn sys_getpeername(
    sock_fd: c_int,
    addr: *mut ctypes::sockaddr,
    addrlen: *mut ctypes::socklen_t,
) -> c_int {
    debug!(
        "sys_getpeername <= {} {:#x} {:#x}",
        sock_fd, addr as usize, addrlen as usize
    );
    syscall_body!(sys_getpeername, {
        if addr.is_null() || addrlen.is_null() {
            return Err(LinuxError::EFAULT);
        }
        if unsafe { *addrlen } < size_of::<ctypes::sockaddr>() as u32 {
            return Err(LinuxError::EINVAL);
        }
        let sockaddr = Socket::from_fd(sock_fd)?.peer_addr()?;
        match sockaddr {
            UnifiedSocketAddress::Net(netaddr) => unsafe {
                (*addr, *addrlen) = into_sockaddr(netaddr);
            },
            UnifiedSocketAddress::Unix(unixaddr) => unsafe {
                (*addr, *addrlen) = un_into_sockaddr(unixaddr);
            },
        }
        Ok(0)
    })
}

/// Send a message on a socket to the address connected.
/// The  message is pointed to by the elements of the array msg.msg_iov.
///
/// Return the number of bytes sent if success.
pub unsafe fn sys_sendmsg(
    socket_fd: c_int,
    msg: *const ctypes::msghdr,
    flags: c_int,
) -> ctypes::ssize_t {
    debug!("sys_sendmsg <= {} {:#x} {}", socket_fd, msg as usize, flags);
    syscall_body!(sys_sendmsg, {
        if msg.is_null() {
            return Err(LinuxError::EFAULT);
        }
        let msg = *msg;
        if msg.msg_iov.is_null() {
            return Err(LinuxError::EFAULT);
        }
        let iovs = core::slice::from_raw_parts(msg.msg_iov, msg.msg_iovlen as usize);
        let socket = Socket::from_fd(socket_fd)?;
        let mut ret = 0;

        for iov in iovs.iter() {
            if iov.iov_base.is_null() {
                return Err(LinuxError::EFAULT);
            }
            let buf = core::slice::from_raw_parts(iov.iov_base as *const u8, iov.iov_len);
            ret += match &socket as &Socket {
                Socket::Udp(udpsocket) => udpsocket.lock().send_to(
                    buf,
                    from_sockaddr(msg.msg_name as *const ctypes::sockaddr, msg.msg_namelen)?,
                )?,
                Socket::Tcp(tcpsocket) => tcpsocket.lock().send(buf)?,
                Socket::Unix(unixsocket) => unixsocket.lock().sendto(
                    buf,
                    addrun_convert(msg.msg_name as *const ctypes::sockaddr_un),
                )?,
            };
        }
        Ok(ret)
    })
}<|MERGE_RESOLUTION|>--- conflicted
+++ resolved
@@ -11,19 +11,12 @@
 use core::ffi::{c_char, c_int, c_void};
 use core::mem::size_of;
 use core::net::{IpAddr, Ipv4Addr, SocketAddr, SocketAddrV4};
-use core::sync::atomic::AtomicIsize;
 
 use axerrno::{LinuxError, LinuxResult};
 use axio::PollState;
 use axsync::Mutex;
-<<<<<<< HEAD
-use ruxfdtable::{FileLike, RuxStat, RUX_FILE_LIMIT};
-use ruxnet::{SocketAddrUnix, TcpSocket, UdpSocket, UnixSocket, UnixSocketType};
-=======
 use ruxfdtable::{FileLike, RuxStat};
 use ruxnet::{SocketAddrUnix, TcpSocket, UdpSocket, UnixSocket, UnixSocketType};
-use ruxtask::fs::RUX_FILE_LIMIT;
->>>>>>> 42261fd7
 
 use crate::ctypes;
 use crate::utils::char_ptr_to_str;
@@ -728,7 +721,6 @@
         );
     }
     syscall_body!(sys_getsockopt, {
-        return Ok(0);
         if optval.is_null() {
             return Err(LinuxError::EFAULT);
         }
